--- conflicted
+++ resolved
@@ -503,11 +503,7 @@
                         else:
                             directory_info[-1].selected = item.select
 
-<<<<<<< HEAD
-                        # This seems potentially unnecessary
-=======
                         # TODO: Are these necessary
->>>>>>> a47a62fd
                         #self._return_data_queue.put(
                         #    SelectViewUpdate(
                         #        current_page_id=current_page_id,
@@ -519,17 +515,9 @@
                         if current_page_id != item.current_page_id:
                             raise Exception()
 
-<<<<<<< HEAD
                         directory_info[0].selected = item.select
 
-                        # This seems unnecessary
-=======
-                        for page_id in range(directory_info[0].num_pages):
-                            for page in directory_info[0].get_page(page_id):
-                                page.selected = item.select
-
                         # TODO: Are these necessary
->>>>>>> a47a62fd
                         #self._return_data_queue.put(
                         #    DirectionsUpdate(
                         #        current_page_id=current_page_id,
@@ -542,11 +530,7 @@
                         #if current_display_stage and current_display_stage[0] == self._PageDisplayStage.Selection:
                         #    current_display_index = 0
                         #else:
-<<<<<<< HEAD
-                        #    current_display_stage.append(self._PageDisplayStage.Selection)
-=======
                         #    current_display_stage.append(self._PageDisplayStage.Selection) # What happens if this is already in the list
->>>>>>> a47a62fd
                     elif isinstance(item, StartExplorer):
                         if current_page_id is not None or directory_info:
                             raise Exception()
