--- conflicted
+++ resolved
@@ -24,8 +24,6 @@
 from .fonts import FONTS
 from .settings import SettingsWindow, SettingsContainer
 
-<<<<<<< HEAD
-=======
 class _VoltageWarningIconRadioButton(elements.IconRadioButton):
     _REFRESH_TIME = 30 * 60 * 1000 # 30 minutes
 
@@ -80,7 +78,6 @@
         info_label = ttk.Label(master=parent, text="\n".join(lines), justify=tk.CENTER)
         info_label.place(relx=0.5, rely=0.5, anchor=tk.CENTER)
 
->>>>>>> 20706c2d
 class PhotoTitleBar:
     """Titlebar"""
 
@@ -90,11 +87,7 @@
     #    PhotosHidden = auto()
     #    Selection = auto()
 
-<<<<<<< HEAD
-    def __init__(self, parent, open_selection, open_settings):
-=======
     def __init__(self, parent, open_selection, open_settings, open_voltage_warning):
->>>>>>> 20706c2d
         self._frame = ttk.Frame(master=parent, style="TitleBar.TFrame")
 
         self._title = elements.UpdateLabel(self._frame, justify=tk.CENTER, font=FONTS.title, style="TitleBar")
@@ -106,33 +99,23 @@
         title_menu = ttk.Frame(master=self._frame, style="TitleBar.TFrame")
         title_menu.place(x=2.5, rely=0.5, anchor="w")
         self._title_menu_buttons = elements.RadioButtonSet(default_button_cls=elements.IconRadioButton, style="Title")
-<<<<<<< HEAD
-=======
 
         column = 0
->>>>>>> 20706c2d
 
         def callback_open_settings():
             open_settings()
             self._title.text = "Settings"
 
         self._settings_button = self._title_menu_buttons.add_button(title_menu, callback_open_settings, icon_name="settings", selected=False)
-<<<<<<< HEAD
-        self._settings_button.grid(row=0, column=0, padx=(15, 5))
-=======
         self._settings_button.grid(row=0, column=column, padx=(15, 5))
 
         column += 1
->>>>>>> 20706c2d
 
         def callback_open_selection():
             open_selection()
             self._title.text = "Select Photos"
 
         self._select_button = self._title_menu_buttons.add_button(title_menu, callback_open_selection, icon_name="slideshow", selected=False)
-<<<<<<< HEAD
-        self._select_button.grid(row=0, column=1, padx=5)
-=======
         self._select_button.grid(row=0, column=column, padx=5)
 
         column += 1
@@ -145,7 +128,6 @@
         # Setup grid options
         self._voltage_button.grid(row=0, column=column, padx=5)
         self._voltage_button.grid_remove()
->>>>>>> 20706c2d
 
         self._visible = False
 
@@ -810,9 +792,6 @@
             # TODO: Need to be able to exit to previous window from here
             self._settings_window = SettingsWindow(self._window, self._selection, self._settings, self._destroy_photo_window)
         self._settings_window.place(x=0, y=TITLE_BAR_HEIGHT, anchor="nw", width=WINDOW_WIDTH, height=WINDOW_HEIGHT-TITLE_BAR_HEIGHT)
-<<<<<<< HEAD
-        self._current_window = self.OpenWindow.Settings
-=======
         self._current_window = self.OpenWindow.Settings
 
     def _open_voltage_warning(self):
@@ -823,5 +802,4 @@
         if self._voltage_warning_window is None:
             self._voltage_warning_window = VoltageWarningWindow(self._window)
         self._voltage_warning_window.place(x=0, y=TITLE_BAR_HEIGHT, anchor="nw", width=WINDOW_WIDTH, height=WINDOW_HEIGHT-TITLE_BAR_HEIGHT)
-        self._current_window = self.OpenWindow.LowVoltageWarning
->>>>>>> 20706c2d
+        self._current_window = self.OpenWindow.LowVoltageWarning