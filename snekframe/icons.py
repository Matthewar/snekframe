--- conflicted
+++ resolved
@@ -35,12 +35,8 @@
         "slideshow": "slideshow.svg",
         "shuffle": "shuffle.svg",
         "photo": "photo.svg",
-<<<<<<< HEAD
-        "computer": "computer.svg"
-=======
         "computer": "computer.svg",
         "bolt": "bolt.svg",
->>>>>>> 20706c2d
     }
     _IMAGE_BASE_PATH = importlib.resources.files(images)
 
