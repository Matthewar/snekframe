from typing import Optional

import tkinter.ttk as ttk
import reportlab.lib.colors

class Colour:
    def __init__(self, colour : str | int):
        if isinstance(colour, str):
            if colour[0] == '#':
                colour_value = colour[1:]
            else:
                colour_value = colour
            self._colour = int(colour_value, 16)
        elif isinstance(colour, int):
            self._colour = colour
        else:
            raise TypeError("Expecting colour as a string or integer value")

    @property
    def string(self) -> str:
        """Get hex colour as a string

        Prefixed with '#'
        """
        return f"#{self._colour:0<6x}"

    @property
    def integer(self) -> int:
        """Get hex colour as an integer"""
        return self._colour

    @property
    def reportlab_hex(self):
        """Get hex colour as a reportlab.lib.colors.HexColor"""
        return reportlab.lib.colors.HexColor(self.string)

DEFAULT_BACKGROUND_COLOUR = Colour(0x64676E)
HIGHLIGHT_BACKGROUND_COLOUR = Colour(0x2E3033)
PHOTO_BACKGROUND_COLOUR = Colour("0x000000") # Black
FONT_COLOUR = Colour(0xffffff) # White
DISABLED_COLOUR = Colour(0xabb0b8)

def _append_style_name(base_style : str, style_name : Optional[str]) -> str:
    """Helper function to build a style name"""
    if style_name is None:
        return base_style
    return f"{style_name}.{base_style}"

def get_label_style_name(style_name : Optional[str]) -> str:
    """Get style built on default label style"""
    return _append_style_name("TLabel", style_name)

def get_frame_style_name(style_name : str) -> str:
    """Get style built on default frame style"""
    return _append_style_name("TFrame", style_name)

_ICON_STYLES = {
    "Default.Icon.Button.TLabel": {
        "background": DEFAULT_BACKGROUND_COLOUR,
        "pathcolour": HIGHLIGHT_BACKGROUND_COLOUR,
    },
    "Active.Default.Icon.Button.TLabel": {
        "background": DEFAULT_BACKGROUND_COLOUR,
        "pathcolour": Colour(0xffffff),
    },
    "Disabled.Default.Icon.Button.TLabel": {
        "background": DEFAULT_BACKGROUND_COLOUR,
        "pathcolour": Colour(0x000000),
    },
    "Selected.Default.Icon.Button.TLabel": {
        "background": DEFAULT_BACKGROUND_COLOUR,
        "pathcolour": Colour(0xabb0b8),
    },
    "Title.Icon.Button.TLabel": {
        "background": HIGHLIGHT_BACKGROUND_COLOUR,
        "pathcolour": Colour(0xabb0b8),
    },
    "Active.Title.Icon.Button.TLabel": {
        "background": HIGHLIGHT_BACKGROUND_COLOUR,
        "pathcolour": Colour(0xffffff),
    },
    "Disabled.Title.Icon.Button.TLabel": {
        "background": HIGHLIGHT_BACKGROUND_COLOUR,
        "pathcolour": Colour(0x000000),
    },
    "Selected.Title.Icon.Button.TLabel": {
        "background": HIGHLIGHT_BACKGROUND_COLOUR,
        "pathcolour": Colour(0xffffff),
    },
<<<<<<< HEAD
=======
    "Voltage.Icon.Button.TLabel": {
        "background": HIGHLIGHT_BACKGROUND_COLOUR,
        "pathcolour": Colour(0xff0000),
    },
    "Active.Voltage.Icon.Button.TLabel": {
        "background": HIGHLIGHT_BACKGROUND_COLOUR,
        "pathcolour": Colour(0xffffff),
    },
    "Disabled.Voltage.Icon.Button.TLabel": {
        "background": HIGHLIGHT_BACKGROUND_COLOUR,
        "pathcolour": Colour(0x000000),
    },
    "Selected.Voltage.Icon.Button.TLabel": {
        "background": HIGHLIGHT_BACKGROUND_COLOUR,
        "pathcolour": Colour(0xffffff),
    },
>>>>>>> 20706c2d
    "Default.IconText.Button.TLabel": {
        "background": DEFAULT_BACKGROUND_COLOUR,
        "pathcolour": HIGHLIGHT_BACKGROUND_COLOUR,
    },
    "Active.Default.IconText.Button.TLabel": {
        "background": Colour(0xffffff),
        "pathcolour": HIGHLIGHT_BACKGROUND_COLOUR,
    },
    "Disabled.Default.IconText.Button.TLabel": {
        "background": Colour(0x000000),
        "pathcolour": HIGHLIGHT_BACKGROUND_COLOUR,
    },
    "Selected.Default.IconText.Button.TLabel": {
        "background": Colour(0xffffff),
        "pathcolour": HIGHLIGHT_BACKGROUND_COLOUR,
    },
}

class _StyleGenerator:
    def generate(self):
        styles = ttk.Style()
        styles.configure("TFrame", background=DEFAULT_BACKGROUND_COLOUR.string)
        styles.configure("TLabel", background=DEFAULT_BACKGROUND_COLOUR.string, foreground="#000000", font="DefaultFont")
        styles.configure("TButton", background=HIGHLIGHT_BACKGROUND_COLOUR.string, foreground=FONT_COLOUR.string, font="DefaultFont")

        styles.configure("Default.Button.TFrame", background=HIGHLIGHT_BACKGROUND_COLOUR.string, foreground=FONT_COLOUR.string)
        styles.configure("Active.Default.Button.TFrame", background="#ffffff")
        styles.configure("Disabled.Default.Button.TFrame", background="#000000")
        styles.configure("Selected.Default.Button.TFrame", background="#ffffff", foreground="#000000")

        styles.configure("Default.Button.TLabel", background=HIGHLIGHT_BACKGROUND_COLOUR.string, foreground=FONT_COLOUR.string)
        styles.configure("Active.Default.Button.TLabel", background="#ffffff")
        styles.configure("Disabled.Default.Button.TLabel", background="#000000")
        styles.configure("Selected.Default.Button.TLabel", background="#ffffff", foreground="#000000")

        styles.configure("Default.Icon.Button.TLabel", background=DEFAULT_BACKGROUND_COLOUR.string)
        styles.configure("Title.Icon.Button.TLabel", background=HIGHLIGHT_BACKGROUND_COLOUR.string)
<<<<<<< HEAD
=======
        styles.configure("Voltage.Icon.Button.TLabel", background=HIGHLIGHT_BACKGROUND_COLOUR.string)
>>>>>>> 20706c2d

        styles.configure("Default.IconText.Button.TLabel", background=DEFAULT_BACKGROUND_COLOUR.string)
        styles.configure("Active.Default.IconText.Button.TLabel", background=Colour(0xffffff).string)
        styles.configure("Disabled.Default.IconText.Button.TLabel", background=Colour(0x000000).string)
        styles.configure("Selected.Default.IconText.Button.TLabel", background=Colour(0xffffff).string, foreground=Colour(0xabb0b8).string)
        styles.configure("Default.IconText.Button.TFrame", background=DEFAULT_BACKGROUND_COLOUR.string)
        styles.configure("Active.Default.IconText.Button.TFrame", background=Colour(0xffffff).string)
        styles.configure("Disabled.Default.IconText.Button.TFrame", background=Colour(0x000000).string)
        styles.configure("Selected.Default.IconText.Button.TFrame", background=Colour(0xffffff).string, foreground="#abb0b8")

        styles.configure("DisplayWindow.TFrame", background=PHOTO_BACKGROUND_COLOUR.string)
        styles.configure("Image.DisplayWindow.TLabel", background=PHOTO_BACKGROUND_COLOUR.string)
        styles.configure("TitleBar.TFrame", background=HIGHLIGHT_BACKGROUND_COLOUR.string)
        styles.configure("TitleBar.TLabel", background=HIGHLIGHT_BACKGROUND_COLOUR.string, foreground=FONT_COLOUR.string)
        styles.configure("TitleBar.TButton", background=DEFAULT_BACKGROUND_COLOUR.string, foreground=FONT_COLOUR.string)

STYLES = _StyleGenerator()<|MERGE_RESOLUTION|>--- conflicted
+++ resolved
@@ -87,8 +87,6 @@
         "background": HIGHLIGHT_BACKGROUND_COLOUR,
         "pathcolour": Colour(0xffffff),
     },
-<<<<<<< HEAD
-=======
     "Voltage.Icon.Button.TLabel": {
         "background": HIGHLIGHT_BACKGROUND_COLOUR,
         "pathcolour": Colour(0xff0000),
@@ -105,7 +103,6 @@
         "background": HIGHLIGHT_BACKGROUND_COLOUR,
         "pathcolour": Colour(0xffffff),
     },
->>>>>>> 20706c2d
     "Default.IconText.Button.TLabel": {
         "background": DEFAULT_BACKGROUND_COLOUR,
         "pathcolour": HIGHLIGHT_BACKGROUND_COLOUR,
@@ -143,10 +140,7 @@
 
         styles.configure("Default.Icon.Button.TLabel", background=DEFAULT_BACKGROUND_COLOUR.string)
         styles.configure("Title.Icon.Button.TLabel", background=HIGHLIGHT_BACKGROUND_COLOUR.string)
-<<<<<<< HEAD
-=======
         styles.configure("Voltage.Icon.Button.TLabel", background=HIGHLIGHT_BACKGROUND_COLOUR.string)
->>>>>>> 20706c2d
 
         styles.configure("Default.IconText.Button.TLabel", background=DEFAULT_BACKGROUND_COLOUR.string)
         styles.configure("Active.Default.IconText.Button.TLabel", background=Colour(0xffffff).string)
